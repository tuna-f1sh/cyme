--- conflicted
+++ resolved
@@ -371,17 +371,10 @@
         }
     }
 
-<<<<<<< HEAD
-    /// Whether the bus no [`Device`]s
+    /// Whether the bus has no [`Device`]s
     pub fn is_empty(&self) -> bool {
         match &self.devices {
             Some(d) => d.is_empty() || d.iter().all(|dd| dd.internal.hidden),
-=======
-    /// Whether the bus has no [`Device`]s
-    pub fn is_empty(&self) -> bool {
-        match &self.devices {
-            Some(d) => d.is_empty(),
->>>>>>> 897af9a2
             None => true,
         }
     }
@@ -1807,25 +1800,11 @@
             && (Some(device.location_id.number) == self.number || self.number.is_none())
             && (device.vendor_id == self.vid || self.vid.is_none())
             && (device.product_id == self.pid || self.pid.is_none())
-<<<<<<< HEAD
             && (self.string_match(&self.name, Some(&device.name)))
             && (self.string_match(&self.serial, device.serial_num.as_ref()))
             && (self.class.as_ref().map_or(true, |fc| {
-=======
-            && self
-                .name
-                .as_ref()
-                .is_none_or(|n| device.name.contains(n.as_str()))
-            && self.serial.as_ref().is_none_or(|n| {
-                device
-                    .serial_num
-                    .as_ref()
-                    .is_some_and(|s| s.contains(n.as_str()))
-            })
-            && self.class.as_ref().is_none_or(|fc| {
->>>>>>> 897af9a2
                 device.class.as_ref() == Some(fc) || device.has_interface_class(fc)
-            })
+            }))
             && !(self.exclude_empty_hub && device.is_hub() && !device.has_devices())
             && (!device.is_root_hub() || self.no_exclude_root_hub)
     }
